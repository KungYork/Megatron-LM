--- conflicted
+++ resolved
@@ -736,9 +736,9 @@
         return hidden_states.clone()
 
 
-def _get_num_layers(args, is_encoder_and_decoder_model):
+def _get_num_layers(args, is_encoder_and_decoder_model, is_decoder=False):
     """Compute the number of transformer layers resident on the current rank."""
-    if mpu.get_pipeline_model_parallel_world_size() > 1:
+    if get_pipeline_model_parallel_world_size() > 1:
         if is_encoder_and_decoder_model:
             assert args.pipeline_model_parallel_split_rank is not None
 
@@ -752,20 +752,21 @@
                 args.pipeline_model_parallel_split_rank
             )
             num_ranks_in_decoder = args.transformer_pipeline_model_parallel_size - num_ranks_in_encoder
-            assert args.num_layers % num_ranks_in_encoder == 0, \
-                    'num_layers (%d) must be divisible by number of ranks given to encoder (%d)' % (args.num_layers, num_ranks_in_encoder)
-            assert args.num_layers % num_ranks_in_decoder == 0, \
-                    'num_layers (%d) must be divisible by number of ranks given to decoder (%d)' % (args.num_layers, num_ranks_in_decoder)
-            if mpu.is_pipeline_stage_before_split():
+            assert args.encoder_num_layers % num_ranks_in_encoder == 0, \
+                    'encoder_num_layers (%d) must be divisible by number of ranks given to encoder (%d)' % (args.encoder_num_layers, num_ranks_in_encoder)
+            assert args.decoder_num_layers % num_ranks_in_decoder == 0, \
+                    'decoder_num_layers (%d) must be divisible by number of ranks given to decoder (%d)' % (args.decoder_num_layers, num_ranks_in_decoder)
+            if is_pipeline_stage_before_split():
                 num_layers = (
                     0
                     if args.standalone_embedding_stage
-                    and mpu.get_pipeline_model_parallel_rank() == 0 else
-                    args.num_layers // num_ranks_in_encoder
+                    and get_pipeline_model_parallel_rank() == 0 else
+                    args.encoder_num_layers // num_ranks_in_encoder
                 )
             else:
-                num_layers = args.num_layers // num_ranks_in_decoder
-        else:
+                num_layers = args.decoder_num_layers // num_ranks_in_decoder
+        else:
+            assert args.num_layers == args.encoder_num_layers
             assert args.num_layers % args.transformer_pipeline_model_parallel_size == 0, \
                 'num_layers must be divisible by transformer_pipeline_model_parallel_size'
 
@@ -776,11 +777,14 @@
             num_layers = (
                 0
                 if args.standalone_embedding_stage
-                and mpu.get_pipeline_model_parallel_rank() == 0 else
+                and get_pipeline_model_parallel_rank() == 0 else
                 args.num_layers // args.transformer_pipeline_model_parallel_size
             )
     else:
-        num_layers = args.num_layers
+        if not is_decoder:
+            num_layers = args.encoder_num_layers
+        else:
+            num_layers = args.decoder_num_layers
     return num_layers
 
 
@@ -816,15 +820,10 @@
         self.sequence_parallel = args.sequence_parallel
 
         # Number of layers.
-<<<<<<< HEAD
         self.num_layers = _get_num_layers(
-            args, args.model_type == ModelType.encoder_and_decoder)
-=======
-        self.num_layers = mpu.get_num_layers(
             args,
             args.model_type == ModelType.encoder_and_decoder,
             layer_type == LayerType.decoder)
->>>>>>> c7d57ff7
 
         self.drop_path_rates = [rate.item() for rate in torch.linspace(0, self.drop_path_rate, args.num_layers)]
 
