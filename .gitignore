--- conflicted
+++ resolved
@@ -1,5 +1,4 @@
 __pycache__
-<<<<<<< HEAD
 
 # Distribution / packaging
 build/
@@ -14,6 +13,4 @@
 logs
 *.so
 *.out
-dialogctrl/
-=======
->>>>>>> 60750922
+dialogctrl/